--- conflicted
+++ resolved
@@ -1,7 +1,5 @@
 Revision history for Net-SSH-Mechanize
 {{$NEXT}}
-<<<<<<< HEAD
-=======
 	Add a "Known Issues" section to the POD.
 
 	Stop using Getopt::Long::GetOptionsFromArray (to support older
@@ -9,7 +7,6 @@
 
 	Reinvoke Perl scripts with the same executable (to avoid
 	mismatched versions, missing binaries - RT #77013).
->>>>>>> 679b516a
 
 0.1.2     2012-05-01 15:58:10 Europe/London
 	In Net::SSH::Mechanize::Session - Use 'C*' pack format instead
